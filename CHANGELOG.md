# Changelog

<<<<<<< HEAD
## v0.3.22 (07 August 2024)

- Fix issue affecting results of `pass_at_{k}` score reducer.
=======
## Unreleased

- Change default to not log base64 encoded versions of images, as this often resulted in extremely large log files (use `--log-images` to opt back in).
- Update to new Mistral API (v1.0.1 of `mistralai` is now required).
- Fix bug in match scorer whereby numeric values with periods aren't correctly recognized.
- Eliminate Bedrock dependency on anthropic package (unless using an Anthropic model).
- Improved resolution of AWS region for Bedrock (respecting already defined AWS_REGION and AWS_DEFAULT_REGION)
>>>>>>> 6308eb0f

## v0.3.21 (07 August 2024)

- Add `pass_at_{k}` score reducer to compute the probability of at least 1 correct sample given `k` epochs.
- Improved metrics `value_to_float` string conversion (handle numbers, "true", "false", etc.)
- Log viewer: Ctrl/Cmd+F to find text when running in VS Code.
- Set Claude default `max_tokens` to 4096
- Combine user and assistant messages for Vertex models.
- Warn when using the `name` parameter with task created from `@task` decorated function.
- Make sample `metadata` available in prompt, grading, and self-criqique templates.
- Retry on several additional OpenAI errors (APIConnectionError | APITimeoutError | InternalServerError)
- Fix a regression which would cause the 'answer' to be improperly recorded when scoring a sample.

## v0.3.20 (03 August 2024)

- `Epochs` data type for specifying epochs and reducers together (deprecated `epochs_reducer` argument). 
- Enable customisation of model generation cache dir via `INSPECT_CACHE_DIR` environment variable.
- Use doc comment description rather than `prompt` attribute of `@tool` for descriptions.
- Include examples section from doc comments in tool descriptions.
- Add `tool_with()` function for adapting tools to have varying names and parameter descriptions.
- Improve recording of `@task` arguments so that dynamically created tasks can be retried.
- Only print `eval-retry` message to terminal for filesystem based tasks.
- Enhance Python logger messages to capture more context from the log record.
- Fix an issue that could result in duplicate display of scorers in log view when using multiple epoch reducers.

## v0.3.19 (02 August 2024)

- [vLLM](https://inspect.ai-safety-institute.org.uk/models.html#sec-vllm) model provider.
- [Groq](https://groq.com/) model provider.
- [Google Vertex](https://inspect.ai-safety-institute.org.uk/models.html#google-vertex) model provider.
- [Reduce scores](https://inspect.ai-safety-institute.org.uk/scorers.html##sec-reducing-epoch) in multi-epoch tasks before computing metrics (defaults to averaging sample values).
- Replace the use of the `bootstrap_std` metric with `stderr` for built in scorers (see [rationale](https://inspect.ai-safety-institute.org.uk/scorers.html#stderr-note) for details).
- Option to write Python logger entries to an [external file](https://inspect.ai-safety-institute.org.uk/log-viewer.html#sec-external-file).
- Rename `ToolEnvironment` to `SandboxEnvironment` and `tool_environment()` to `sandbox()` (moving the renamed types from `inspect_ai.tool` to `inspect_ai.util`). Existing symbols will continue to work but will print deprecation errors.
- Moved the `bash()`, `python()`, and `web_search()` functions from `inspect_ai.solver` to `inspect_ai.tool`.  Existing symbols will continue to work but will print deprecation errors.
- Enable parallel execution of tasks that share a working directory.
- Add `chdir` option to `@task` to opt-out of changing the working directory during task execution.
- Enable overriding of default safety settings for Google models.
- Use Python type annotations as the first source of type info for tool functions (fallback to docstrings only if necessary)
- Support for richer types (list, TypeDict, dataclass, Pydantic, etc.) in tool calling.
- Change `ToolInfo` parameters to be directly expressed in JSON Schema (making it much easier to pass them to model provider libraries).
- Validate tool call inputs using JSON Schema and report errors to the model.
- Gracefully handle tool calls that include only a single value (rather than a named dict of parameters).
- Support `tool_choice="any"` for OpenAI models (requires >= 1.24.0 of openai package).
- Make multiple tool calls in parallel. Parallel tool calls occur by default for OpenAI, Anthropic, Mistral, and Groq. You can disable this behavior for OpenAI and Groq with `--parallel-tool-calls false`.
- Invoke rate limit retry for OpenAI APITimeoutError (which they have recently begun returning a lot of more of as a result of httpx.ConnectTimeout, which is only 5 seconds by default.).
- Add `cwd` argument to `SandboxEnvironment.exec()`
- Use `tee` rather than `docker cp` for Docker sandbox environment implementation of `write_file()`.
- Handle duplicate tool call ids in Inspect View.
- Handle sorting sample ids of different types in Inspect View.
- Correctly resolve default model based on CLI --model argument.
- Fix issue with propagating API keys to Azure OpenAI provider.
- Add `azure` model arg for OpenAI provider to force binding (or not binding) to the Azure OpenAI back-end.
- Support for Llama 3 models with the Azure AI provider.
- Add `setup` field to `Sample` for providing a per-sample setup script.
- Score multiple choice questions without parsed answers as incorrect (rather than being an error). Llama 3 and 3.1 models especially often fail to yield an answer.
- Read JSON encoded `metadata` field from samples.
- Show task/display progress immediately (rather than waiting for connections to fill).
- Reduce foreground task contention for Inspect View history loading.
- Ability to host standalone version of Inspect View to view single log files.
- Throw `TimeoutError` if a call to `subprocess()` or `sandbox().exec()` times out (formerly a textual error was returned along with a non-zero exit code).
- Validate name passed to `example_dataset()` (and print available example dataset names).
- Resolve relative image paths within Dataset samples against the directory containing the dataset.
- Preserve `tool_error` text for Anthropic tool call responses.
- Fix issue with rate limit reporting being per task not per eval.
- Set maximum rate limit backoff time to 30 minutes
- Retry with exponential backoff for web_search Google provider.



## v0.3.18 (14 July 2024)

- [Multiple Scorers](https://inspect.ai-safety-institute.org.uk/scorers.html#sec-multiple-scorers) are now supported for evaluation tasks.
- [Multiple Models](https://inspect.ai-safety-institute.org.uk/parallelism.html#sec-multiple-models) can now be evaluated in parallel by passing a list of models to `eval()`.
- Add `api_key` to `get_model()` for explicitly specifying an API key for a model.
- Improved handling of very large (> 100MB) log files in Inspect View.
- Use `network_mode: none` for disabling networking by default in Docker tool environments.
- Shorten the default shutdown grace period for Docker container cleanup to 1 second.
- Allow sandbox environent providers to specify a default `max_samples` (set to 25 for the Docker provider).
- Prevent concurrent calls to `eval_async()` (unsafe because of need to change directories for tasks). Parallel task evaluation will instead be implemented as a top-level feature of `eval()` and `eval_async()`.
- Match scorers now return answers consistently even when there is no match.
- Relocate tool related types into a new top-level `inspect_ai.tool` module (previous imports still work fow now, but result in a runtime deprecation warning).
- Decouple tools entirely from solvers and task state (previously they had ways to interact with metadata, removing this coupling will enable tool use in lower level interactions with models). Accordingly, the `call_tools()` function now operates directly on messages rather than task state.
- Support token usage for Google models (Inspect now requires `google-generativeai` v0.5.3).

## v0.3.17 (25 June 2024)

- Optional increased control over the tool use loop via the `call_tools()` function and new `tool_calls` parameter for `generate()`.
- New `per_epoch` option for `CachePolicy` to allow caching to ignore epochs.
- Correctly handle `choices` and `files` when converting `Sample` images to base64. 

## v0.3.16 (24 June 2024)

-   Various fixes for the use of Docker tool environments on Windows.
-   Ability to disable cleanup of tool environments via `--no-toolenv-cleanup`.
-   New `inspect toolenv cleanup` command for manually cleaning up tool environments.
-   `ToolError` exception type for explicitly raising tool errors to the model. Formerly, any exception would be surfaced as a tool error to the model. Now, the `ToolError` exception is required for reporting to the model (otherwise other exception types go through the call stack and result in an eval error).
-   Resolve `INSPECT_LOG_DIR` in `.env` file relative to `.env` file parent directory.
-   Use `-` for delimiting `--limit` ranges rather than `,`.
-   Use HF model device for generate (compatibility with multi-GPU).

## v0.3.15 (15 June 2024)

-   [Sandbox Environments](https://inspect.ai-safety-institute.org.uk/agents.html#sec-sandbox-environments) for executing tool code in a sandbox.
-   [Caching](https://inspect.ai-safety-institute.org.uk/caching.html) to reduce the number of model API calls made.
-   The `multiple_choice()` solver now has support for questions with multiple correct answers.
-   More fine grained handling of Claude `BadRequestError` (400) errors (which were formerly all treated as content moderation errors).
-   Filter out empty TextBlockParam when playing messages back to Claude.
-   Automatically combine Claude user messages that include tool content.
-   Revert to "auto" rather than "none" after forced tool call.
-   Provide `TaskState.tools` getter/setter (where the setter automatically syncs the system messages to the specified set of tools).
-   The `use_tools()` function now uses the `TaskState.tools` setter, so replaces the current set of tools entirely rather than appending to it.
-   Set `state.completed = False` when `max_messages` is reached.
-   Allow tools to be declared with no parameters.
-   Allow for null `bytes` field in `Logprobs` and `TopLogprobs`.
-   Support all Llama series models on Bedrock.
-   Added `truthfulqa` benchmark.
-   Added `intercode-ctf` example.

## v0.3.14 (04 June 2024)

-   Stream samples to the evaluation log as they are completed (subject to the new `--log-buffer` option). Always write completed samples in the case of an error or cancelled task.
-   New `"cancelled"` status in eval log for tasks interrupted with SIGINT (e.g. Ctrl-C). Logs are now written for cancellations (previously they were not).
-   Default `--max-samples` (maximum concurrent samples) to `--max-connections`, which will result in samples being more frequently completed and written to the log file.
-   For `eval_retry()`, copy previously completed samples in the log file being retried so that work is not unnecessarily repeated.
-   New `inspect eval-retry` command to retry a log file from a task that ended in error or cancellation.
-   New `retryable_eval_logs()` function and `--retryable` option for `inspect list logs` to query for tasks not yet completed within a log directory.
-   Add `shuffled` property to datasets to determine if they were shuffled.
-   Remove unused `extensions` argument from `list_eval_logs()`.

## v0.3.13 (31 May 2024)

-   Bugfix: Inspect view was not reliably updating when new evaluation logs were written.

## v0.3.12 (31 May 2024)

-   Bugfix: `results` was not defined when no scorer was provided resulting in an error being thrown. Fixed by setting `results = EvalResults()` when no scorer is provided.
-   Bugfix: The viewer was not properly handling samples without scores.

## v0.3.11 (30 May 2024)

-   Update to non-beta version of Anthropic tool use (remove legacy xml tools implementation).

## v0.3.10 (29 May 2024)

-   **BREAKING:** The `pattern` scorer has been modified to match against any (or all) regex match groups. This replaces the previous behaviour when there was more than one group, which would only match the second group.
-   Improved performance for Inspect View on very large datasets (virtualized sample list).
-   ToolChoice `any` option to indicate the model should use at least one tool (supported by Anthropic and Mistral, mapped to `auto` for OpenAI).
-   Tool calls can now return a simple scalar or `list[ContentText | ContentImage]`.
-   Support for updated Anthropic tools beta (tool_choice and image tool results).
-   Report tool_error back to model if it provides invalid JSON for tool calls arguments (formerly this halted the entire eval with an error).
-   New `max_samples` option to control how many samples are run in parallel (still defaults to running all samples in parallel).
-   Add `boolq.py` benchmark.
-   Add `piqa.py` benchmark.
-   View: Improved markdown rendering (properly escape reference links).
-   Improved typing for example_dataset function.
-   Setuptools entry point for loading custom model extensions.
-   Break optional `tuple` return out of `ToolResult` type.
-   Bugfix: always read original sample message(s) for `TaskState.input_text`.
-   Bugfix: remove write counter from log (could have resulted in incomplete/invalid logs propagating to the viewer).
-   Bugfix: handle task names that include spaces in log viewer.

## v0.3.9 (14 May 2024)

-   Add `ollama` local model provider.
-   Add `multi_scorer()` and `majority_vote()` functions for combining multiple scorers into a single score.
-   Add support for multiple model graders in `model_graded_qa()`.
-   Raise `TypeError` for solvers and scorers not declared as `async`.
-   Fallback to standard parase if `NaN` or `Inf` is encountered while reading log file header.
-   Remove deprecated support for matching partial model names (e.g. "gpt" or "claude").

## v0.3.8 (07 May 2024)

-   Exclude null config values from listings in log viewer.

## v0.3.7 (07 May 2024)

-   Add support for logprobs to HF provider, and create uniform API for other providers that support logprobs (Together and OpenAI).
-   Provide an option to merge assistant messages and use it for Anthropoic models (as they don't allow consecutive assistant messages).
-   Supporting infrastructure in Inspect CLI for VS Code extension (additional list and info commands).

## v0.3.6 (06 May 2024)

-   Show first log file immediately (don't wait for fetching metadata for other logs)
-   Add `--version` CLI arg and `inspect info version` command for interrogating version and runtime source path.
-   Fix: exclude `null` config values in output from `inspect info log-file`

## v0.3.5 (04 May 2024)

-   Fix issue with logs from S3 buckets in inspect view.
-   Add `sort()` method to `Dataset` (defaults to sorting by sample input length).
-   Improve tokenization for HF provider (left padding, attention mask, and allow for custom chat template)
-   Improve batching for HF provider (generate as soon as queue fills, thread safety for future.set_result).
-   Various improvements to documentation.

## v0.3.4 (01 May 2024)

-   `write_eval_log()` now ignores unserializable objects in metadata fields.
-   `read_eval_log()` now takes a `str` or `FileInfo` (for compatibility w/ list returned from `list_eval_logs()`).
-   Registry name looks are now case sensitive (fixes issue w/ loading tasks w/ mixed case names).
-   Resiliancy to Python syntax errors that occur when enumerating tasks in a directory.
-   Do not throw error if unable to parse or load `.ipynb` file due to lack of dependencies (e.g. `nbformat`).
-   Various additions to log viewer display (log file name, dataset/scorer in listing, filter by complex score types).
-   Improvements to markdown rendering in log viewer (don't render intraword underscores, escape html tags).

## v0.3.3 (28 April 2024)

-   `inspect view` command for viewing eval log files.
-   `Score` now has an optional `answer` field, which denotes the answer text extracted from model output.
-   Accuracy metrics now take an optional `ValueToFloat` function for customising how textual values mapped to float.
-   Made `model_graded_qa` more flexible with separate `instruction` template and `grade_pattern`, as well providing `partial_credit` as an option.
-   Modify the default templates for `chain_of_thought()` and `self_critique()` to instruct the model to reply with `ANSWER: $ANSWER` at the end on its own line.
-   Improved numeric extraction for `match(numeric=True)` (better currency and decimal handling).
-   Improve `answer()` patterns so that they detect letter and word answers both within and at the end of model output.
-   `Plan` now has an optional `cleanup` function which can be used to free per-sample resources (e.g. Docker containers) even in the case of an evaluation error.
-   Add `Dataset.filter` method for filtering samples using a predicate.
-   `Dataset` slices (e.g. `dataset[0:100]`) now return a `Dataset` rather than `list[Sample]`.
-   Relative path to `INSPECT_LOG_DIR` in `.env` file is now correctly resolved for execution within subdirectories.
-   `inspect list tasks` and `list_tasks()` now only parse source files (rather than loading them), ensuring that it is fast even for task files that have non-trivial global initialisation.
-   `inspect list logs` and `list_eval_logs()` now enumerate log files recursively by default, and only enumerate json files that match log file naming conventions.
-   Provide `header_only` option for `read_eval_log()` and `inspect info log-file` for bypassing the potentially expensive reading of samples.
-   Provide `filter` option for `list_eval_logs()` to filter based on log file header info (i.e. anything but samples).
-   Added `__main__.py` entry point for invocation via `python3 -m inspect_ai`.
-   Removed prompt and callable from model `ToolDef` (renamed to `ToolInfo`).
-   Fix issue with accesses of `completion` property on `ModelOutput` with no choices.

## v0.3.2 (21 April 2024)

-   Initial release.<|MERGE_RESOLUTION|>--- conflicted
+++ resolved
@@ -1,10 +1,5 @@
 # Changelog
 
-<<<<<<< HEAD
-## v0.3.22 (07 August 2024)
-
-- Fix issue affecting results of `pass_at_{k}` score reducer.
-=======
 ## Unreleased
 
 - Change default to not log base64 encoded versions of images, as this often resulted in extremely large log files (use `--log-images` to opt back in).
@@ -12,7 +7,10 @@
 - Fix bug in match scorer whereby numeric values with periods aren't correctly recognized.
 - Eliminate Bedrock dependency on anthropic package (unless using an Anthropic model).
 - Improved resolution of AWS region for Bedrock (respecting already defined AWS_REGION and AWS_DEFAULT_REGION)
->>>>>>> 6308eb0f
+
+## v0.3.22 (07 August 2024)
+
+- Fix issue affecting results of `pass_at_{k}` score reducer.
 
 ## v0.3.21 (07 August 2024)
 
