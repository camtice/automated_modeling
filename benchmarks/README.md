--- conflicted
+++ resolved
@@ -23,8 +23,5 @@
 | XSTest: A benchmark for identifying exaggerated safety behaviours in LLM's                      | <https://arxiv.org/abs/2308.01263>   |                         [xstest.py](xstest/xstest.py) | Hugging Face |
 | MathVista: Evaluating Mathematical Reasoning in Visual Contexts                                 | <https://arxiv.org/abs/2310.02255>   |                [mathvista.py](mathvista/mathvista.py) | Hugging Face |
 | SQuAD: A Reading Comprehension Benchmark requiring reasoning over Wikipedia articles | <https://arxiv.org/pdf/1806.03822>   |             [squad.py](squad/squad.py) | Hugging Face |
-<<<<<<< HEAD
 | Instruction-Following Evaluation for Large Language Models                 | <https://arxiv.org/pdf/2311.07911> |   [ifeval.py](ifeval/ifeval.py) | Hugging Face |
-=======
-| AGIEval: A Human-Centric Benchmark for Evaluating Foundation Models                 | <https://arxiv.org/pdf/2304.06364> |   [agieval_en.py](agieval/agieval_en.py) | Download |
->>>>>>> c10aadb2
+| AGIEval: A Human-Centric Benchmark for Evaluating Foundation Models                 | <https://arxiv.org/pdf/2304.06364> |   [agieval_en.py](agieval/agieval_en.py) | Download |